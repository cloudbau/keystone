#!/usr/bin/env python
# vim: tabstop=4 shiftwidth=4 softtabstop=4
#
# Copyright (c) 2010-2011 OpenStack, LLC.
#
# Licensed under the Apache License, Version 2.0 (the "License");
# you may not use this file except in compliance with the License.
# You may obtain a copy of the License at
#
#    http://www.apache.org/licenses/LICENSE-2.0
#
# Unless required by applicable law or agreed to in writing, software
# distributed under the License is distributed on an "AS IS" BASIS,
# WITHOUT WARRANTIES OR CONDITIONS OF ANY KIND, either express or
# implied.
# See the License for the specific language governing permissions and
# limitations under the License.
# Not Yet PEP8 standardized


"""
TOKEN-BASED AUTH MIDDLEWARE

This WSGI component performs multiple jobs:
- it verifies that incoming client requests have valid tokens by verifying
    tokens with the auth service.
- it will reject unauthenticated requests UNLESS it is in 'delay_auth_decision'
    mode, which means the final decision is delegated to the downstream WSGI
    component (usually the OpenStack service)
- it will collect and forward identity information from a valid token
    such as user name, groups, etc...

Refer to: http://wiki.openstack.org/openstack-authn


HEADERS
-------
Headers starting with HTTP_ is a standard http header
Headers starting with HTTP_X is an extended http header

> Coming in from initial call from client or customer
HTTP_X_AUTH_TOKEN   : the client token being passed in
HTTP_X_STORAGE_TOKEN: the client token being passed in (legacy Rackspace use)
                      to support cloud files
> Used for communication between components
www-authenticate    : only used if this component is being used remotely
HTTP_AUTHORIZATION  : basic auth password used to validate the connection

> What we add to the request for use by the OpenStack service
HTTP_X_AUTHORIZATION: the client identity being passed in

"""

import eventlet
from eventlet import wsgi
import httplib
import json
import os
from paste.deploy import loadapp
import sys
from urlparse import urlparse
from webob.exc import HTTPUnauthorized, HTTPUseProxy
from webob.exc import Request, Response

from keystone.common.bufferedhttp import http_connect_raw as http_connect

PROTOCOL_NAME = "Token Authentication"


class AuthProtocol(object):
    """Auth Middleware that handles authenticating client calls"""

    def _init_protocol_common(self, app, conf):
        """ Common initialization code"""
        print "Starting the %s component" % PROTOCOL_NAME

        self.conf = conf
        self.app = app
        #if app is set, then we are in a WSGI pipeline and requests get passed
        # on to app. If it is not set, this component should forward requests

        # where to find the OpenStack service (if not in local WSGI chain)
        # these settings are only used if this component is acting as a proxy
        # and the OpenSTack service is running remotely
        self.service_protocol = conf.get('service_protocol', 'https')
        self.service_host = conf.get('service_host')
        self.service_port = int(conf.get('service_port'))
        self.service_url = '%s://%s:%s' % (self.service_protocol,
                                           self.service_host,
                                           self.service_port)
        # used to verify this component with the OpenStack service or PAPIAuth
        self.service_pass = conf.get('service_pass')

        # delay_auth_decision means we still allow unauthenticated requests
        # through and we let the downstream service make the final decision
        self.delay_auth_decision = int(conf.get('delay_auth_decision', 0))

    def _init_protocol(self, app, conf):
        """ Protocol specific initialization """

         # where to find the auth service (we use this to validate tokens)
        self.auth_host = conf.get('auth_host')
        self.auth_port = int(conf.get('auth_port'))
        self.auth_protocol = conf.get('auth_protocol', 'https')
        self.auth_location = "%s://%s:%s" % (self.auth_protocol,
                                             self.auth_host,
                                             self.auth_port)

        # Credentials used to verify this component with the Auth service since
        # validating tokens is a priviledged call
        self.admin_token = conf.get('admin_token')

    def __init__(self, app, conf):
        """ Common initialization code """

        #TODO: maybe we rafactor this into a superclass
        self._init_protocol_common(app, conf)  # Applies to all protocols
        self._init_protocol(app, conf)  # Specific to this protocol


    def __call__(self, env, start_response):
        """ Handle incoming request. Authenticate. And send downstream. """

        self.start_response = start_response
        self.env = env

        #Prep headers to forward request to downstream service (local or remote)
        self.proxy_headers = env.copy()
        for header in self.proxy_headers.iterkeys():
            if header[0:5] == 'HTTP_':
                self.proxy_headers[header[5:]] = self.proxy_headers[header]
                del self.proxy_headers[header]

        #Look for authentication claims
        self.claims = self._get_claims(env)
        if not self.claims:
            #No claim(s) provided
            if self.delay_auth_decision:
                #Configured to allow downstream service to make final decision.
                #So mark status as Invalid and forward the request downstream
                self._decorate_request("X_IDENTITY_STATUS", "Invalid")
            else:
                #Respond to client as appropriate for this auth protocol
                return self._reject_request()
        else:
            # this request is presenting claims. Let's validate them
            valid = self._validate_claims(self.claims)
            if not valid:
                # Keystone rejected claim
                if self.delay_auth_decision:
                    # Downstream service will receive call still and decide
                    self._decorate_request("X_IDENTITY_STATUS", "Invalid")
                else:
                    #Respond to client as appropriate for this auth protocol
                    return self._reject_claims()
            else:
                self._decorate_request("X_IDENTITY_STATUS", "Confirmed")

            #Collect information about valid claims
            if valid:
                verified_claims = self._expound_claims()
                if verified_claims:
                    # TODO(Ziad): add additional details we may need,
                    #             like tenant and group info
                    self._decorate_request('X_AUTHORIZATION',
                                           "Proxy %s" % verified_claims['user'])
                    self._decorate_request('X_TENANT',
                                           verified_claims['tenant'])
                    self._decorate_request('X_GROUP',
                                           verified_claims['group'])
                    self.expanded = True

            
            #Send request downstream
            return self._forward_request()


    def get_admin_auth_token(self, username, password, tenant):
        """
        This function gets an admin auth token to be used by this service to
        validate a user's token. Validate_token is a priviledged call so
        it needs to be authenticated by a service that is calling it
        """
        headers = {"Content-type": "application/json", "Accept": "text/json"}
        params = {"passwordCredentials": {"username": username,
                                          "password": password,
                                          "tenantId": "1"}}
        conn = httplib.HTTPConnection("%s:%s" \
            % (self.auth_host, self.auth_port))
        conn.request("POST", "/v1.0/token", json.dumps(params), \
            headers=headers)
        response = conn.getresponse()
        data = response.read()
        return data

    def _get_claims(self, env):
        claims = env.get('HTTP_X_AUTH_TOKEN', env.get('HTTP_X_STORAGE_TOKEN'))
        return claims

    def _reject_request(self):
         # Redirect client to auth server
         return HTTPUseProxy(location=self.auth_location)(self.env,
             self.start_response)

    def _reject_claims(self):
         # Client sent bad claims
         return HTTPUnauthorized()(self.env,
             self.start_response)

    def _validate_claims(self, claims):
        """Validate claims, and provide identity information isf applicable """
        
        # Step 1: We need to auth with the keystone service, so get an
        # admin token
        #TODO: Need to properly implement this, where to store creds
        # for now using token from ini
        #auth = self.get_admin_auth_token("admin", "secrete", "1")
        #admin_token = json.loads(auth)["auth"]["token"]["id"]
        
        # Step 2: validate the user's token with the auth service
        # since this is a priviledged op,m we need to auth ourselves
        # by using an admin token
        headers = {"Content-type": "application/json",
                    "Accept": "text/json",
                    "X-Auth-Token": self.admin_token}
                    ##TODO:we need to figure out how to auth to keystone
                    #since validate_token is a priviledged call
                    #Khaled's version uses creds to get a token
                    # "X-Auth-Token": admin_token}
                    # we're using a test token from the ini file for now
        conn = http_connect(self.auth_host, self.auth_port, 'GET',
                            '/v1.0/token/%s' % claims, headers=headers)
        resp = conn.getresponse()
        data = resp.read()
        conn.close()

        if not str(resp.status).startswith('20'):
            # Keystone rejected claim
            return False
        else:
<<<<<<< HEAD
            #TODO(Ziad): there is an optimization we can do here. We have just
            #received data from Keystone that we can use instead of making
            #another call in _expound_claims
            return True

    def _expound_claims(self):
        # Valid token. Get user data and put it in to the call
        # so the downstream service can use it
        headers = {"Content-type": "application/json",
                    "Accept": "text/json",
                    "X-Auth-Token": self.admin_token}
                    ##TODO:we need to figure out how to auth to keystone
                    #since validate_token is a priviledged call
                    #Khaled's version uses creds to get a token
                    # "X-Auth-Token": admin_token}
                    # we're using a test token from the ini file for now
        conn = http_connect(self.auth_host, self.auth_port, 'GET',
                            '/v1.0/token/%s' % self.claims, headers=headers)
        resp = conn.getresponse()
        data = resp.read()
        conn.close()

        if not str(resp.status).startswith('20'):
            raise LookupError('Unable to locate claims: %s' % resp.status)

        token_data = json.loads(data)
        #TODO(Ziad): make this more robust
        verified_claims = {'user': token_data['auth']['user']['username'],
                    'tenant': token_data['auth']['user']['tenantId'],
                    'group': '%s/%s' % (token_data['auth']['user']['groups']['group'][0]['id'],
                            token_data['auth']['user']['groups']['group'][0]['tenantId'])}
        return verified_claims

    def _decorate_request(self, index, value):        
        self.proxy_headers[index] = value
        self.env["HTTP_%s" % index] = value

    def _forward_request(self):
        #Token/Auth processed & claims added to headers
        self._decorate_request('AUTHORIZATION',
                                  "Basic %s" % self.service_pass)
        #now decide how to pass on the call
=======
            # this request is claiming it has a valid token, let's check
            # with the auth service
            # Step 1: We need to auth with the keystone service, so get an
            # admin token
            #TODO: Need to properly implement this, where to store creds
            # for now using token from ini
            #auth = self.get_admin_auth_token("admin", "secrete", "1")
            #admin_token = json.loads(auth)["auth"]["token"]["id"]

            # Step 2: validate the user's token with the auth service
            # since this is a priviledged op,m we need to auth ourselves
            # by using an admin token
            headers = {"Content-type": "application/json",
                        "Accept": "text/json",
                        "X-Auth-Token": self.admin_token}
                        ##TODO:we need to figure out how to auth to keystone
                        #since validate_token is a priviledged call
                        #Khaled's version uses creds to get a token
                        # "X-Auth-Token": admin_token}
                        # we're using a test token from the ini file for now
            conn = http_connect(self.auth_host, self.auth_port, 'GET',
                                '/v1.0/token/%s' % token, headers=headers)
            resp = conn.getresponse()
            data = resp.read()
            conn.close()

            if not str(resp.status).startswith('20'):
                # Keystone rejected claim
                if self.delay_auth_decision:
                    # Downstream service will receive call still and decide
                    _decorate_request_headers("X_IDENTITY_STATUS", "Invalid",
                                              proxy_headers, env)
                else:
                    # Reject the response & send back the error
                    # (not delay_auth_decision)
                    return HTTPUnauthorized(headers=headers)(env,
                                                             start_response)
            else:
                # Valid token. Get user data and put it in to the call
                # so the downstream service can use iot
                token_info = json.loads(data)
                #TODO(Ziad): make this more robust
                user = token_info['auth']['user']['username']
                tenant = token_info['auth']['user']['tenantId']
                first_group = token_info['auth']['user']['groups']['group'][0]
                group = '%s/%s' % (first_group['id'], first_group['tenantId'])

                # TODO(Ziad): add additional details we may need,
                #             like tenant and group info
                _decorate_request_headers('X_AUTHORIZATION', "Proxy %s" % user,
                                          proxy_headers, env)
                _decorate_request_headers("X_IDENTITY_STATUS", "Confirmed",
                                          proxy_headers, env)
                _decorate_request_headers('X_TENANT', tenant,
                                          proxy_headers, env)
                _decorate_request_headers('X_GROUP', group,
                                          proxy_headers, env)

        #Token/Auth processed, headers added now decide how to pass on the call
        _decorate_request_headers('AUTHORIZATION',
                                  "Basic %s" % self.service_pass,
                                  proxy_headers,
                                  env)
>>>>>>> 05590819
        if self.app:
            # Pass to downstream WSGI component
            return self.app(self.env, self.start_response)  #.custom_start_response)
        else:
            # We are forwarding to a remote service (no downstream WSGI app)
            req = Request(self.proxy_headers)
            parsed = urlparse(req.url)
            conn = http_connect(self.service_host, self.service_port, \
                 req.method, parsed.path, \
                 self.proxy_headers,\
                 ssl=(self.service_protocol == 'https'))
            resp = conn.getresponse()
            data = resp.read()
            #TODO: use a more sophisticated proxy
            # we are rewriting the headers now
            return Response(status=resp.status, body=data)(self.proxy_headers,
                                                           self.start_response)


def filter_factory(global_conf, **local_conf):
    """Returns a WSGI filter app for use with paste.deploy."""
    conf = global_conf.copy()
    conf.update(local_conf)

    def auth_filter(app):
        return AuthProtocol(app, conf)
    return auth_filter


def app_factory(global_conf, **local_conf):
    conf = global_conf.copy()
    conf.update(local_conf)
    return AuthProtocol(None, conf)

if __name__ == "__main__":
    app = loadapp("config:" + \
        os.path.join(os.path.abspath(os.path.dirname(__file__)),
        "auth_token.ini"), global_conf={"log_name": "auth_token.log"})
    wsgi.server(eventlet.listen(('', 8090)), app)<|MERGE_RESOLUTION|>--- conflicted
+++ resolved
@@ -238,7 +238,6 @@
             # Keystone rejected claim
             return False
         else:
-<<<<<<< HEAD
             #TODO(Ziad): there is an optimization we can do here. We have just
             #received data from Keystone that we can use instead of making
             #another call in _expound_claims
@@ -264,12 +263,12 @@
         if not str(resp.status).startswith('20'):
             raise LookupError('Unable to locate claims: %s' % resp.status)
 
-        token_data = json.loads(data)
+        token_info = json.loads(data)
         #TODO(Ziad): make this more robust
-        verified_claims = {'user': token_data['auth']['user']['username'],
-                    'tenant': token_data['auth']['user']['tenantId'],
-                    'group': '%s/%s' % (token_data['auth']['user']['groups']['group'][0]['id'],
-                            token_data['auth']['user']['groups']['group'][0]['tenantId'])}
+        first_group = token_info['auth']['user']['groups']['group'][0]
+        verified_claims = {'user': token_info['auth']['user']['username'],
+                    'tenant': token_info['auth']['user']['tenantId'],
+                    'group': '%s/%s' % (first_group['id'], first_group['tenantId'])}
         return verified_claims
 
     def _decorate_request(self, index, value):        
@@ -281,71 +280,6 @@
         self._decorate_request('AUTHORIZATION',
                                   "Basic %s" % self.service_pass)
         #now decide how to pass on the call
-=======
-            # this request is claiming it has a valid token, let's check
-            # with the auth service
-            # Step 1: We need to auth with the keystone service, so get an
-            # admin token
-            #TODO: Need to properly implement this, where to store creds
-            # for now using token from ini
-            #auth = self.get_admin_auth_token("admin", "secrete", "1")
-            #admin_token = json.loads(auth)["auth"]["token"]["id"]
-
-            # Step 2: validate the user's token with the auth service
-            # since this is a priviledged op,m we need to auth ourselves
-            # by using an admin token
-            headers = {"Content-type": "application/json",
-                        "Accept": "text/json",
-                        "X-Auth-Token": self.admin_token}
-                        ##TODO:we need to figure out how to auth to keystone
-                        #since validate_token is a priviledged call
-                        #Khaled's version uses creds to get a token
-                        # "X-Auth-Token": admin_token}
-                        # we're using a test token from the ini file for now
-            conn = http_connect(self.auth_host, self.auth_port, 'GET',
-                                '/v1.0/token/%s' % token, headers=headers)
-            resp = conn.getresponse()
-            data = resp.read()
-            conn.close()
-
-            if not str(resp.status).startswith('20'):
-                # Keystone rejected claim
-                if self.delay_auth_decision:
-                    # Downstream service will receive call still and decide
-                    _decorate_request_headers("X_IDENTITY_STATUS", "Invalid",
-                                              proxy_headers, env)
-                else:
-                    # Reject the response & send back the error
-                    # (not delay_auth_decision)
-                    return HTTPUnauthorized(headers=headers)(env,
-                                                             start_response)
-            else:
-                # Valid token. Get user data and put it in to the call
-                # so the downstream service can use iot
-                token_info = json.loads(data)
-                #TODO(Ziad): make this more robust
-                user = token_info['auth']['user']['username']
-                tenant = token_info['auth']['user']['tenantId']
-                first_group = token_info['auth']['user']['groups']['group'][0]
-                group = '%s/%s' % (first_group['id'], first_group['tenantId'])
-
-                # TODO(Ziad): add additional details we may need,
-                #             like tenant and group info
-                _decorate_request_headers('X_AUTHORIZATION', "Proxy %s" % user,
-                                          proxy_headers, env)
-                _decorate_request_headers("X_IDENTITY_STATUS", "Confirmed",
-                                          proxy_headers, env)
-                _decorate_request_headers('X_TENANT', tenant,
-                                          proxy_headers, env)
-                _decorate_request_headers('X_GROUP', group,
-                                          proxy_headers, env)
-
-        #Token/Auth processed, headers added now decide how to pass on the call
-        _decorate_request_headers('AUTHORIZATION',
-                                  "Basic %s" % self.service_pass,
-                                  proxy_headers,
-                                  env)
->>>>>>> 05590819
         if self.app:
             # Pass to downstream WSGI component
             return self.app(self.env, self.start_response)  #.custom_start_response)
