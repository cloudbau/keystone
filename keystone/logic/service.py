--- conflicted
+++ resolved
@@ -434,21 +434,13 @@
         if db_api.user_get_email(user.email) != None:
             raise fault.EmailConflictFault(
                 "Email already exists")
-<<<<<<< HEAD
-
-        duser_tenant = db_models.UserTenantAssociation()
-        duser_tenant.user_id = user.user_id
-        duser_tenant.tenant_id = tenant_id
-        db_api.user_tenant_create(duser_tenant)
-
-=======
->>>>>>> 1c03563a
         duser = db_models.User()
         duser.id = user.user_id
         duser.password = user.password
         duser.email = user.email
         duser.enabled = user.enabled
         db_api.user_create(duser)
+
         duser_tenant = db_models.UserTenantAssociation()
         duser_tenant.user_id = user.user_id
         duser_tenant.tenant_id = tenant_id
